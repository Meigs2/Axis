--- conflicted
+++ resolved
@@ -40,23 +40,17 @@
 //!     }
 //! ```
 
-<<<<<<< HEAD
-use defmt::debug;
-=======
->>>>>>> f9b89777
 use embassy_rp::gpio::Output;
 use embassy_rp::peripherals::{PIN_11, SPI1};
 use embassy_rp::spi::{Async, Spi};
-use static_cell::make_static;
-use thiserror_no_std::Error;
+
+use bit_field::BitField;
 use core::ops::RangeInclusive;
-use bit_field::BitField;
 use {defmt_rtt as _, panic_probe as _};
-use defmt::export::u16;
+
+use crate::axis_peripherals::max31588::ThermocoupleError::*;
 use defmt::Format;
-use crate::axis_peripherals::max31588::ThermocoupleError::*;
-
-<<<<<<< HEAD
+
 /// The bits that represent the thermocouple value when reading the first u16 from the sensor
 const THERMOCOUPLE_BITS: RangeInclusive<usize> = 2..=15;
 /// The bit that indicates some kind of fault when reading the first u16 from the sensor
@@ -171,129 +165,6 @@
     pub unit: Unit,
 }
 
-=======
-use bit_field::BitField;
-use core::ops::RangeInclusive;
-use {defmt_rtt as _, panic_probe as _};
-
-use crate::axis_peripherals::max31588::ThermocoupleError::*;
-use defmt::Format;
-
-/// The bits that represent the thermocouple value when reading the first u16 from the sensor
-const THERMOCOUPLE_BITS: RangeInclusive<usize> = 2..=15;
-/// The bit that indicates some kind of fault when reading the first u16 from the sensor
-const FAULT_BIT: usize = 0;
-/// The bits that represent the internal value when reading the second u16 from the sensor
-const INTERNAL_BITS: RangeInclusive<usize> = 4..=15;
-/// The bit that indicates a short-to-vcc fault when reading the second u16 from the sensor
-const FAULT_VCC_SHORT_BIT: usize = 2;
-/// The bit that indicates a short-to-gnd fault when reading the second u16 from the sensor
-const FAULT_GROUND_SHORT_BIT: usize = 1;
-/// The bit that indicates a missing thermocouple fault when reading the second u16 from the sensor
-const FAULT_NO_THERMOCOUPLE_BIT: usize = 0;
-
-/// Possible errors returned by this crate
-#[derive(Format, Debug)]
-pub enum ThermocoupleError {
-    /// An error returned by a call to Transfer::transfer
-    SpiError,
-    /// An error returned by a call to OutputPin::{set_high, set_low}
-    ChipSelectError,
-    /// The fault bit (16) was set in the response from the MAX31855
-    Fault,
-    /// The SCV fault bit (2) was set in the response from the MAX31855
-    VccShortFault,
-    /// The SCG fault bit (1) was set in the response from the MAX31855
-    GroundShortFault,
-    /// The OC fault bit (0) was set in the response from the MAX31855
-    MissingThermocoupleFault,
-}
-
-/// The temperature unit to use
-#[derive(Format, Clone, Copy, Debug)]
-pub enum Unit {
-    /// Degrees Celsius
-    Celsius,
-    /// Degrees Fahrenheit
-    Fahrenheit,
-    /// Degrees Kelvin
-    Kelvin,
-}
-
-impl Unit {
-    /// Converts degrees celsius into this unit
-    pub fn convert(&self, celsius: f32) -> f32 {
-        match self {
-            Unit::Celsius => celsius,
-            Unit::Fahrenheit => celsius * 1.8 + 32.,
-            Unit::Kelvin => celsius + 273.15,
-        }
-    }
-}
-
-/// Possible MAX31855 readings
-pub enum Reading {
-    /// The attached thermocouple
-    Thermocouple,
-    /// The internal reference junction
-    Internal,
-}
-
-impl Reading {
-    /// Convert the raw ADC count into degrees celsius
-    pub fn convert(self, count: i16) -> f32 {
-        let count = count as f32;
-        match self {
-            Reading::Thermocouple => count * 0.25,
-            Reading::Internal => count * 0.0625,
-        }
-    }
-}
-
-fn bits_to_i16(bits: u16, len: usize, divisor: i16, shift: usize) -> i16 {
-    let negative = bits.get_bit(len - 1);
-    if negative {
-        (bits << shift) as i16 / divisor
-    } else {
-        bits as i16
-    }
-}
-
-/// Represents the data contained in a full 32-bit read from the MAX31855 as raw ADC counts
-#[derive(Debug)]
-pub struct FullResultRaw {
-    /// The temperature of the thermocouple as raw ADC counts
-    pub thermocouple: i16,
-    /// The temperature of the MAX31855 reference junction as raw ADC counts
-    pub internal: i16,
-}
-
-impl FullResultRaw {
-    /// Convert the raw ADC counts into degrees in the provided Unit
-    pub fn convert(self, unit: Unit) -> FullResult {
-        let thermocouple = unit.convert(Reading::Thermocouple.convert(self.thermocouple));
-        let internal = unit.convert(Reading::Internal.convert(self.internal));
-
-        FullResult {
-            thermocouple,
-            internal,
-            unit,
-        }
-    }
-}
-
-/// Represents the data contained in a full 32-bit read from the MAX31855 as degrees in the included Unit
-#[derive(Debug)]
-pub struct FullResult {
-    /// The temperature of the thermocouple
-    pub thermocouple: f32,
-    /// The temperature of the MAX31855 reference junction
-    pub internal: f32,
-    /// The unit that the temperatures are in
-    pub unit: Unit,
-}
-
->>>>>>> f9b89777
 const CLOCK_FRQ: u32 = 500_000;
 
 pub struct MAX31855 {
@@ -307,17 +178,11 @@
     }
 
     /// Reads the thermocouple temperature and leave it as a raw ADC count. Checks if there is a fault but doesn't detect what kind of fault it is
-<<<<<<< HEAD
-   async fn read_thermocouple_raw(&mut self) -> Result<i16, ThermocoupleError> {
-=======
     async fn read_thermocouple_raw(&mut self) -> Result<i16, ThermocoupleError> {
->>>>>>> f9b89777
         let mut buffer = [0; 4];
 
         self.dc.set_low();
         let readout = self.spi.blocking_read(&mut buffer);
-<<<<<<< HEAD
-=======
         self.dc.set_high();
 
         if let Err(_e) = readout {
@@ -346,7 +211,6 @@
     async fn read_all_raw(&mut self) -> Result<FullResultRaw, ThermocoupleError> {
         let mut buffer = [0; 4];
 
->>>>>>> f9b89777
         self.dc.set_high();
         let readout = self.spi.blocking_read(&mut buffer);
         self.dc.set_low();
@@ -359,48 +223,6 @@
 
         if fault {
             let raw = (buffer[2] as u16) << 8 | (buffer[3] as u16);
-
-<<<<<<< HEAD
-        if let Err(e) = readout {
-            return Err(ThermocoupleError::Fault);
-        }
-
-        if buffer[1].get_bit(FAULT_BIT) {
-            Err(ThermocoupleError::Fault)?
-        }
-
-        let raw = (buffer[0] as u16) << 8 |
-            (buffer[1] as u16);
-
-        let thermocouple = bits_to_i16(raw.get_bits(THERMOCOUPLE_BITS), 14, 4, 2);
-
-        Ok(thermocouple)
-    }
-
-    /// Reads the thermocouple temperature and converts it into degrees in the provided unit. Checks if there is a fault but doesn't detect what kind of fault it is
-    pub async fn read_thermocouple(&mut self, unit: Unit) -> Result<f32, ThermocoupleError> {
-        self
-            .read_thermocouple_raw().await
-            .map(|r| unit.convert(Reading::Thermocouple.convert(r)))
-    }
-
-    /// Reads both the thermocouple and the internal temperatures, leaving them as raw ADC counts and resolves faults to one of vcc short, ground short or missing thermocouple
-    async fn read_all_raw(&mut self) -> Result<FullResultRaw, ThermocoupleError> {
-        let mut buffer = [0; 4];
-
-        self.dc.set_high();
-        let readout = self.spi.blocking_read(&mut buffer);
-        self.dc.set_low();
-
-        if let Err(e) = readout {
-            return Err(ThermocoupleError::Fault);
-        }
-
-        let fault = buffer[1].get_bit(0);
-
-        if fault {
-            let raw = (buffer[2] as u16) << 8 |
-                (buffer[3] as u16);
 
             if raw.get_bit(FAULT_NO_THERMOCOUPLE_BIT) {
                 Err(MissingThermocoupleFault)?
@@ -415,27 +237,8 @@
             }
         }
 
-        let first_u16 = (buffer[0] as u16) << 8 |
-            (buffer[1] as u16) << 0;
-        let second_u16 = (buffer[2] as u16) << 8 |
-            (buffer[3] as u16) << 0;
-=======
-            if raw.get_bit(FAULT_NO_THERMOCOUPLE_BIT) {
-                Err(MissingThermocoupleFault)?
-            } else if raw.get_bit(FAULT_GROUND_SHORT_BIT) {
-                Err(GroundShortFault)?
-            } else if raw.get_bit(FAULT_VCC_SHORT_BIT) {
-                Err(VccShortFault)?
-            } else {
-                // This should impossible, one of the other fields should be set as well
-                // but handled here just-in-case
-                Err(Fault)?
-            }
-        }
-
         let first_u16 = (buffer[0] as u16) << 8 | (buffer[1] as u16) << 0;
         let second_u16 = (buffer[2] as u16) << 8 | (buffer[3] as u16) << 0;
->>>>>>> f9b89777
 
         let thermocouple = bits_to_i16(first_u16.get_bits(THERMOCOUPLE_BITS), 14, 4, 2);
         let internal = bits_to_i16(second_u16.get_bits(INTERNAL_BITS), 12, 16, 4);
@@ -448,12 +251,6 @@
 
     /// Reads both the thermocouple and the internal temperatures, converts them into degrees in the provided unit and resolves faults to one of vcc short, ground short or missing thermocouple
     pub async fn read_all(&mut self, unit: Unit) -> Result<FullResult, ThermocoupleError> {
-<<<<<<< HEAD
-        self
-            .read_all_raw().await
-            .map(|r| r.convert(unit))
-=======
         self.read_all_raw().await.map(|r| r.convert(unit))
->>>>>>> f9b89777
     }
 }